--- conflicted
+++ resolved
@@ -8,12 +8,6 @@
 
 export function setup() {
 	describe('Search', () => {
-		after(function () {
-			const app = this.app as Application;
-			cp.execSync('git checkout .', { cwd: app.workspacePath });
-			cp.execSync('git reset --hard origin/master', { cwd: app.workspacePath });
-		});
-
 		it('searches for body & checks for correct result number', async function () {
 			const app = this.app as Application;
 			await app.workbench.search.openSearchViewlet();
@@ -37,11 +31,7 @@
 		it('dismisses result & checks for correct result number', async function () {
 			const app = this.app as Application;
 			await app.workbench.search.searchFor('body');
-<<<<<<< HEAD
-			await app.workbench.search.removeFileMatch(1);
-=======
 			await app.workbench.search.removeFileMatch('app.js');
->>>>>>> 8647b7c1
 			await app.workbench.search.waitForResultText('17 results in 5 files');
 		});
 
@@ -51,12 +41,7 @@
 			await app.workbench.search.searchFor('body');
 			await app.workbench.search.expandReplace();
 			await app.workbench.search.setReplaceText('ydob');
-<<<<<<< HEAD
-			await app.workbench.search.replaceFileMatch(1);
-
-=======
 			await app.workbench.search.replaceFileMatch('app.js');
->>>>>>> 8647b7c1
 			await app.workbench.search.waitForResultText('17 results in 5 files');
 
 			await app.workbench.search.searchFor('ydob');
