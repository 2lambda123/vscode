/*---------------------------------------------------------------------------------------------
 *  Copyright (c) Microsoft Corporation. All rights reserved.
 *  Licensed under the MIT License. See License.txt in the project root for license information.
 *--------------------------------------------------------------------------------------------*/

import { deepStrictEqual, ok } from 'assert';
<<<<<<< HEAD
import { timeout } from 'vs/base/common/async';
import type { Terminal } from 'xterm';
=======
import { Terminal } from 'xterm';
>>>>>>> b80faf9e
import { CommandDetectionCapability } from 'vs/platform/terminal/common/capabilities/commandDetectionCapability';
import { ILogService, NullLogService } from 'vs/platform/log/common/log';
import { ITerminalCommand } from 'vs/platform/terminal/common/capabilities/capabilities';
import { IContextMenuService } from 'vs/platform/contextview/browser/contextView';
import { TestInstantiationService } from 'vs/platform/instantiation/test/common/instantiationServiceMock';
import { IContextMenuDelegate } from 'vs/base/browser/contextmenu';
<<<<<<< HEAD
import { importAMDNodeModule } from 'vs/amdX';

async function writeP(terminal: Terminal, data: string): Promise<void> {
	return new Promise<void>((resolve, reject) => {
		const failTimeout = timeout(2000);
		failTimeout.then(() => reject('Writing to xterm is taking longer than 2 seconds'));
		terminal.write(data, () => {
			failTimeout.cancel();
			resolve();
		});
	});
}
=======
import { writeP } from 'vs/workbench/contrib/terminal/browser/terminalTestHelpers';
>>>>>>> b80faf9e

type TestTerminalCommandMatch = Pick<ITerminalCommand, 'command' | 'cwd' | 'exitCode'> & { marker: { line: number } };

class TestCommandDetectionCapability extends CommandDetectionCapability {
	clearCommands() {
		this._commands.length = 0;
	}
}

suite('CommandDetectionCapability', () => {
	let xterm: Terminal;
	let capability: TestCommandDetectionCapability;
	let addEvents: ITerminalCommand[];

	function assertCommands(expectedCommands: TestTerminalCommandMatch[]) {
		deepStrictEqual(capability.commands.map(e => e.command), expectedCommands.map(e => e.command));
		deepStrictEqual(capability.commands.map(e => e.cwd), expectedCommands.map(e => e.cwd));
		deepStrictEqual(capability.commands.map(e => e.exitCode), expectedCommands.map(e => e.exitCode));
		deepStrictEqual(capability.commands.map(e => e.marker?.line), expectedCommands.map(e => e.marker?.line));
		// Ensure timestamps are set and were captured recently
		for (const command of capability.commands) {
			ok(Math.abs(Date.now() - command.timestamp) < 2000);
		}
		deepStrictEqual(addEvents, capability.commands);
		// Clear the commands to avoid re-asserting past commands
		addEvents.length = 0;
		capability.clearCommands();
	}

	async function printStandardCommand(prompt: string, command: string, output: string, cwd: string | undefined, exitCode: number) {
		if (cwd !== undefined) {
			capability.setCwd(cwd);
		}
		capability.handlePromptStart();
		await writeP(xterm, `\r${prompt}`);
		capability.handleCommandStart();
		await writeP(xterm, command);
		capability.handleCommandExecuted();
		await writeP(xterm, `\r\n${output}\r\n`);
		capability.handleCommandFinished(exitCode);
	}

	setup(async () => {
		const TerminalCtor = (await importAMDNodeModule<typeof import('xterm')>('xterm', 'lib/xterm.js')).Terminal;

		xterm = new TerminalCtor({ allowProposedApi: true, cols: 80 });
		const instantiationService = new TestInstantiationService();
		instantiationService.stub(IContextMenuService, { showContextMenu(delegate: IContextMenuDelegate): void { } } as Partial<IContextMenuService>);
		instantiationService.stub(ILogService, new NullLogService());
		capability = instantiationService.createInstance(TestCommandDetectionCapability, xterm);
		addEvents = [];
		capability.onCommandFinished(e => addEvents.push(e));
		assertCommands([]);
	});

	test('should not add commands when no capability methods are triggered', async () => {
		await writeP(xterm, 'foo\r\nbar\r\n');
		assertCommands([]);
		await writeP(xterm, 'baz\r\n');
		assertCommands([]);
	});

	test('should add commands for expected capability method calls', async () => {
		await printStandardCommand('$ ', 'echo foo', 'foo', undefined, 0);
		assertCommands([{
			command: 'echo foo',
			exitCode: 0,
			cwd: undefined,
			marker: { line: 0 }
		}]);
	});

	test('should trim the command when command executed appears on the following line', async () => {
		await printStandardCommand('$ ', 'echo foo\r\n', 'foo', undefined, 0);
		assertCommands([{
			command: 'echo foo',
			exitCode: 0,
			cwd: undefined,
			marker: { line: 0 }
		}]);
	});

	suite('cwd', () => {
		test('should add cwd to commands when it\'s set', async () => {
			await printStandardCommand('$ ', 'echo foo', 'foo', '/home', 0);
			await printStandardCommand('$ ', 'echo bar', 'bar', '/home/second', 0);
			assertCommands([
				{ command: 'echo foo', exitCode: 0, cwd: '/home', marker: { line: 0 } },
				{ command: 'echo bar', exitCode: 0, cwd: '/home/second', marker: { line: 2 } }
			]);
		});
		test('should add old cwd to commands if no cwd sequence is output', async () => {
			await printStandardCommand('$ ', 'echo foo', 'foo', '/home', 0);
			await printStandardCommand('$ ', 'echo bar', 'bar', undefined, 0);
			assertCommands([
				{ command: 'echo foo', exitCode: 0, cwd: '/home', marker: { line: 0 } },
				{ command: 'echo bar', exitCode: 0, cwd: '/home', marker: { line: 2 } }
			]);
		});
		test('should use an undefined cwd if it\'s not set initially', async () => {
			await printStandardCommand('$ ', 'echo foo', 'foo', undefined, 0);
			await printStandardCommand('$ ', 'echo bar', 'bar', '/home', 0);
			assertCommands([
				{ command: 'echo foo', exitCode: 0, cwd: undefined, marker: { line: 0 } },
				{ command: 'echo bar', exitCode: 0, cwd: '/home', marker: { line: 2 } }
			]);
		});
	});
});<|MERGE_RESOLUTION|>--- conflicted
+++ resolved
@@ -4,34 +4,15 @@
  *--------------------------------------------------------------------------------------------*/
 
 import { deepStrictEqual, ok } from 'assert';
-<<<<<<< HEAD
-import { timeout } from 'vs/base/common/async';
 import type { Terminal } from 'xterm';
-=======
-import { Terminal } from 'xterm';
->>>>>>> b80faf9e
 import { CommandDetectionCapability } from 'vs/platform/terminal/common/capabilities/commandDetectionCapability';
 import { ILogService, NullLogService } from 'vs/platform/log/common/log';
 import { ITerminalCommand } from 'vs/platform/terminal/common/capabilities/capabilities';
 import { IContextMenuService } from 'vs/platform/contextview/browser/contextView';
 import { TestInstantiationService } from 'vs/platform/instantiation/test/common/instantiationServiceMock';
 import { IContextMenuDelegate } from 'vs/base/browser/contextmenu';
-<<<<<<< HEAD
 import { importAMDNodeModule } from 'vs/amdX';
-
-async function writeP(terminal: Terminal, data: string): Promise<void> {
-	return new Promise<void>((resolve, reject) => {
-		const failTimeout = timeout(2000);
-		failTimeout.then(() => reject('Writing to xterm is taking longer than 2 seconds'));
-		terminal.write(data, () => {
-			failTimeout.cancel();
-			resolve();
-		});
-	});
-}
-=======
 import { writeP } from 'vs/workbench/contrib/terminal/browser/terminalTestHelpers';
->>>>>>> b80faf9e
 
 type TestTerminalCommandMatch = Pick<ITerminalCommand, 'command' | 'cwd' | 'exitCode'> & { marker: { line: number } };
 
