/*---------------------------------------------------------------------------------------------
 *  Copyright (c) Microsoft Corporation. All rights reserved.
 *  Licensed under the MIT License. See License.txt in the project root for license information.
 *--------------------------------------------------------------------------------------------*/

/// <reference path="typings/require.d.ts" />

//@ts-check
'use strict';

// ESM-comment-begin
const isESM = false;
// ESM-comment-end
// ESM-uncomment-begin
// const isESM = true;
// ESM-uncomment-end

// Simple module style to support node.js and browser environments
(function (globalThis, factory) {

	// Node.js
	if (typeof exports === 'object') {
		module.exports = factory();
	}

	// Browser
	else {
		globalThis.MonacoBootstrapWindow = factory();
	}
}(this, function () {
	const bootstrapLib = bootstrap();
	const preloadGlobals = sandboxGlobals();
	const safeProcess = preloadGlobals.process;

	/**
	 * @typedef {import('./vs/base/parts/sandbox/common/sandboxTypes').ISandboxConfiguration} ISandboxConfiguration
	 *
	 * @param {string[]} modulePaths
	 * @param {(result: unknown, configuration: ISandboxConfiguration) => Promise<unknown> | undefined} resultCallback
	 * @param {{
	 *  configureDeveloperSettings?: (config: ISandboxConfiguration) => {
	 * 		forceDisableShowDevtoolsOnError?: boolean,
	 * 		forceEnableDeveloperKeybindings?: boolean,
	 * 		disallowReloadKeybinding?: boolean,
	 * 		removeDeveloperKeybindingsAfterLoad?: boolean
	 * 	},
	 * 	canModifyDOM?: (config: ISandboxConfiguration) => void,
	 * 	beforeLoaderConfig?: (loaderConfig: object) => void,
	 *  beforeRequire?: () => void
	 * }} [options]
	 */
	async function load(modulePaths, resultCallback, options) {

		// Await window configuration from preload
		const timeout = setTimeout(() => { console.error(`[resolve window config] Could not resolve window configuration within 10 seconds, but will continue to wait...`); }, 10000);
		performance.mark('code/willWaitForWindowConfig');
		/** @type {ISandboxConfiguration} */
		const configuration = await preloadGlobals.context.resolveConfiguration();
		performance.mark('code/didWaitForWindowConfig');
		clearTimeout(timeout);

		// Signal DOM modifications are now OK
		if (typeof options?.canModifyDOM === 'function') {
			options.canModifyDOM(configuration);
		}

		// Developer settings
		const {
			forceEnableDeveloperKeybindings,
			disallowReloadKeybinding,
			removeDeveloperKeybindingsAfterLoad
		} = typeof options?.configureDeveloperSettings === 'function' ? options.configureDeveloperSettings(configuration) : {
			forceEnableDeveloperKeybindings: false,
			disallowReloadKeybinding: false,
			removeDeveloperKeybindingsAfterLoad: false
		};
		const isDev = !!safeProcess.env['VSCODE_DEV'];
		const enableDeveloperKeybindings = isDev || forceEnableDeveloperKeybindings;
		let developerDeveloperKeybindingsDisposable;
		if (enableDeveloperKeybindings) {
			developerDeveloperKeybindingsDisposable = registerDeveloperKeybindings(disallowReloadKeybinding);
		}

		// Get the nls configuration into the process.env as early as possible
		const nlsConfig = globalThis.MonacoBootstrap.setupNLS();

		let locale = nlsConfig.availableLanguages['*'] || 'en';
		if (locale === 'zh-tw') {
			locale = 'zh-Hant';
		} else if (locale === 'zh-cn') {
			locale = 'zh-Hans';
		}

		window.document.documentElement.setAttribute('lang', locale);

<<<<<<< HEAD
		// Define `fs` as `original-fs` to disable ASAR support
		// in fs-operations  (node.js enabled renderers only)
		if (!safeProcess.sandboxed && !isESM) {
			require.define('fs', [], function () {
				return require.__$__nodeRequire('original-fs');
			});
		}

=======
>>>>>>> 25e5a2ad
		window['MonacoEnvironment'] = {};

		// VSCODE_GLOBALS: node_modules
		globalThis._VSCODE_NODE_MODULES = new Proxy(Object.create(null), { get: (_target, mod) => (require.__$__nodeRequire ?? require)(String(mod)) });

<<<<<<< HEAD
		if (!safeProcess.sandboxed && !isESM) {
			// VSCODE_GLOBALS: package/product.json
			globalThis._VSCODE_PRODUCT_JSON = (require.__$__nodeRequire ?? require)(configuration.appRoot + '/product.json');
			if (process.env['VSCODE_DEV']) {
				// Patch product overrides when running out of sources
				try { globalThis._VSCODE_PRODUCT_JSON = Object.assign(globalThis._VSCODE_PRODUCT_JSON, (require.__$__nodeRequire ?? require)(configuration.appRoot + '/product.overrides.json')); } catch (error) { /* ignore */ }
			}
			globalThis._VSCODE_PACKAGE_JSON = (require.__$__nodeRequire ?? require)(configuration.appRoot + '/package.json');
		}

=======
		const loaderConfig = {
			baseUrl: `${bootstrapLib.fileUriFromPath(configuration.appRoot, { isWindows: safeProcess.platform === 'win32', scheme: 'vscode-file', fallbackAuthority: 'vscode-app' })}/out`,
			'vs/nls': nlsConfig,
			preferScriptTags: true
		};
>>>>>>> 25e5a2ad

		if (isESM) {
			// Signal before require()
			if (typeof options?.beforeRequire === 'function') {
				options.beforeRequire();
			}
			globalThis._VSCODE_FILE_ROOT = `${configuration.appRoot}/out`;
			const filePaths = modulePaths.map((modulePath) => (`${configuration.appRoot}/out/${modulePath}.js`));
			const result = Promise.all(filePaths.map((filePath) => import(filePath)));
			result.then((res) => invokeResult(res[0]), onUnexpectedError);
		} else {
			const loaderConfig = {
				baseUrl: `${bootstrapLib.fileUriFromPath(configuration.appRoot, { isWindows: safeProcess.platform === 'win32', scheme: 'vscode-file', fallbackAuthority: 'vscode-app' })}/out`,
				'vs/nls': nlsConfig,
				preferScriptTags: true
			};

			// use a trusted types policy when loading via script tags
			loaderConfig.trustedTypesPolicy = window.trustedTypes?.createPolicy('amdLoader', {
				createScriptURL(value) {
					if (value.startsWith(window.location.origin)) {
						return value;
					}
					throw new Error(`Invalid script url: ${value}`);
				}
			});

			// Teach the loader the location of the node modules we use in renderers
			// This will enable to load these modules via <script> tags instead of
			// using a fallback such as node.js require which does not exist in sandbox
			const baseNodeModulesPath = isDev ? '../node_modules' : '../node_modules.asar';
			loaderConfig.paths = {
				'vscode-textmate': `${baseNodeModulesPath}/vscode-textmate/release/main.js`,
				'vscode-oniguruma': `${baseNodeModulesPath}/vscode-oniguruma/release/main.js`,
				'xterm': `${baseNodeModulesPath}/xterm/lib/xterm.js`,
				'xterm-addon-canvas': `${baseNodeModulesPath}/xterm-addon-canvas/lib/xterm-addon-canvas.js`,
				'xterm-addon-search': `${baseNodeModulesPath}/xterm-addon-search/lib/xterm-addon-search.js`,
				'xterm-addon-unicode11': `${baseNodeModulesPath}/xterm-addon-unicode11/lib/xterm-addon-unicode11.js`,
				'xterm-addon-webgl': `${baseNodeModulesPath}/xterm-addon-webgl/lib/xterm-addon-webgl.js`,
				'@vscode/iconv-lite-umd': `${baseNodeModulesPath}/@vscode/iconv-lite-umd/lib/iconv-lite-umd.js`,
				'jschardet': `${baseNodeModulesPath}/jschardet/dist/jschardet.min.js`,
				'@vscode/vscode-languagedetection': `${baseNodeModulesPath}/@vscode/vscode-languagedetection/dist/lib/index.js`,
				'vscode-regexp-languagedetection': `${baseNodeModulesPath}/vscode-regexp-languagedetection/dist/index.js`,
				'tas-client-umd': `${baseNodeModulesPath}/tas-client-umd/lib/tas-client-umd.js`
			};

			// Allow to load built-in and other node.js modules via AMD
			// which has a fallback to using node.js `require`
			// (node.js enabled renderers only)
			if (!safeProcess.sandboxed) {
				loaderConfig.amdModulesPattern = /(^vs\/)|(^vscode-textmate$)|(^vscode-oniguruma$)|(^xterm$)|(^xterm-addon-canvas$)|(^xterm-addon-search$)|(^xterm-addon-unicode11$)|(^xterm-addon-webgl$)|(^@vscode\/iconv-lite-umd$)|(^jschardet$)|(^@vscode\/vscode-languagedetection$)|(^vscode-regexp-languagedetection$)|(^tas-client-umd$)/;
			}
<<<<<<< HEAD

			// Signal before require.config()
			if (typeof options?.beforeLoaderConfig === 'function') {
				options.beforeLoaderConfig(loaderConfig);
			}

			// Configure loader
			require.config(loaderConfig);
=======
		});

		// Teach the loader the location of the node modules we use in renderers
		// This will enable to load these modules via <script> tags instead of
		// using a fallback such as node.js require which does not exist in sandbox
		const baseNodeModulesPath = isDev ? '../node_modules' : '../node_modules.asar';
		loaderConfig.paths = {
			'vscode-textmate': `${baseNodeModulesPath}/vscode-textmate/release/main.js`,
			'vscode-oniguruma': `${baseNodeModulesPath}/vscode-oniguruma/release/main.js`,
			'vsda': `${baseNodeModulesPath}/vsda/index.js`,
			'xterm': `${baseNodeModulesPath}/xterm/lib/xterm.js`,
			'xterm-addon-canvas': `${baseNodeModulesPath}/xterm-addon-canvas/lib/xterm-addon-canvas.js`,
			'xterm-addon-image': `${baseNodeModulesPath}/xterm-addon-image/lib/xterm-addon-image.js`,
			'xterm-addon-search': `${baseNodeModulesPath}/xterm-addon-search/lib/xterm-addon-search.js`,
			'xterm-addon-serialize': `${baseNodeModulesPath}/xterm-addon-serialize/lib/xterm-addon-serialize.js`,
			'xterm-addon-unicode11': `${baseNodeModulesPath}/xterm-addon-unicode11/lib/xterm-addon-unicode11.js`,
			'xterm-addon-webgl': `${baseNodeModulesPath}/xterm-addon-webgl/lib/xterm-addon-webgl.js`,
			'@vscode/iconv-lite-umd': `${baseNodeModulesPath}/@vscode/iconv-lite-umd/lib/iconv-lite-umd.js`,
			'jschardet': `${baseNodeModulesPath}/jschardet/dist/jschardet.min.js`,
			'@vscode/vscode-languagedetection': `${baseNodeModulesPath}/@vscode/vscode-languagedetection/dist/lib/index.js`,
			'vscode-regexp-languagedetection': `${baseNodeModulesPath}/vscode-regexp-languagedetection/dist/index.js`,
			'tas-client-umd': `${baseNodeModulesPath}/tas-client-umd/lib/tas-client-umd.js`
		};

		// Signal before require.config()
		if (typeof options?.beforeLoaderConfig === 'function') {
			options.beforeLoaderConfig(loaderConfig);
		}
>>>>>>> 25e5a2ad

			// Handle pseudo NLS
			if (nlsConfig.pseudo) {
				require(['vs/nls'], function (nlsPlugin) {
					nlsPlugin.setPseudoTranslation(nlsConfig.pseudo);
				});
			}

			// Signal before require()
			if (typeof options?.beforeRequire === 'function') {
				options.beforeRequire();
			}

			// Actually require the main module as specified
			require(modulePaths, invokeResult, onUnexpectedError);
		}

		async function invokeResult(firstModule) {
			try {

				// Callback only after process environment is resolved
				const callbackResult = resultCallback(firstModule, configuration);
				if (callbackResult instanceof Promise) {
					await callbackResult;

					if (developerDeveloperKeybindingsDisposable && removeDeveloperKeybindingsAfterLoad) {
						developerDeveloperKeybindingsDisposable();
					}
				}
			} catch (error) {
				onUnexpectedError(error, enableDeveloperKeybindings);
			}
		}
	}

	/**
	 * @param {boolean | undefined} disallowReloadKeybinding
	 * @returns {() => void}
	 */
	function registerDeveloperKeybindings(disallowReloadKeybinding) {
		const ipcRenderer = preloadGlobals.ipcRenderer;

		const extractKey =
			/**
			 * @param {KeyboardEvent} e
			 */
			function (e) {
				return [
					e.ctrlKey ? 'ctrl-' : '',
					e.metaKey ? 'meta-' : '',
					e.altKey ? 'alt-' : '',
					e.shiftKey ? 'shift-' : '',
					e.keyCode
				].join('');
			};

		// Devtools & reload support
		const TOGGLE_DEV_TOOLS_KB = (safeProcess.platform === 'darwin' ? 'meta-alt-73' : 'ctrl-shift-73'); // mac: Cmd-Alt-I, rest: Ctrl-Shift-I
		const TOGGLE_DEV_TOOLS_KB_ALT = '123'; // F12
		const RELOAD_KB = (safeProcess.platform === 'darwin' ? 'meta-82' : 'ctrl-82'); // mac: Cmd-R, rest: Ctrl-R

		/** @type {((e: KeyboardEvent) => void) | undefined} */
		let listener = function (e) {
			const key = extractKey(e);
			if (key === TOGGLE_DEV_TOOLS_KB || key === TOGGLE_DEV_TOOLS_KB_ALT) {
				ipcRenderer.send('vscode:toggleDevTools');
			} else if (key === RELOAD_KB && !disallowReloadKeybinding) {
				ipcRenderer.send('vscode:reloadWindow');
			}
		};

		window.addEventListener('keydown', listener);

		return function () {
			if (listener) {
				window.removeEventListener('keydown', listener);
				listener = undefined;
			}
		};
	}

	/**
	 * @param {string | Error} error
	 * @param {boolean} [showDevtoolsOnError]
	 */
	function onUnexpectedError(error, showDevtoolsOnError) {
		if (showDevtoolsOnError) {
			const ipcRenderer = preloadGlobals.ipcRenderer;
			ipcRenderer.send('vscode:openDevTools');
		}

		console.error(`[uncaught exception]: ${error}`);

		if (error && typeof error !== 'string' && error.stack) {
			console.error(error.stack);
		}
	}

	/**
	 * @return {{ fileUriFromPath: (path: string, config: { isWindows?: boolean, scheme?: string, fallbackAuthority?: string }) => string; }}
	 */
	function bootstrap() {
		// @ts-ignore (defined in bootstrap.js)
		return window.MonacoBootstrap;
	}

	/**
	 * @return {typeof import('./vs/base/parts/sandbox/electron-sandbox/globals')}
	 */
	function sandboxGlobals() {
		// @ts-ignore (defined in globals.js)
		return window.vscode;
	}

	return {
		load
	};
}));<|MERGE_RESOLUTION|>--- conflicted
+++ resolved
@@ -93,40 +93,11 @@
 
 		window.document.documentElement.setAttribute('lang', locale);
 
-<<<<<<< HEAD
-		// Define `fs` as `original-fs` to disable ASAR support
-		// in fs-operations  (node.js enabled renderers only)
-		if (!safeProcess.sandboxed && !isESM) {
-			require.define('fs', [], function () {
-				return require.__$__nodeRequire('original-fs');
-			});
-		}
-
-=======
->>>>>>> 25e5a2ad
 		window['MonacoEnvironment'] = {};
 
 		// VSCODE_GLOBALS: node_modules
 		globalThis._VSCODE_NODE_MODULES = new Proxy(Object.create(null), { get: (_target, mod) => (require.__$__nodeRequire ?? require)(String(mod)) });
 
-<<<<<<< HEAD
-		if (!safeProcess.sandboxed && !isESM) {
-			// VSCODE_GLOBALS: package/product.json
-			globalThis._VSCODE_PRODUCT_JSON = (require.__$__nodeRequire ?? require)(configuration.appRoot + '/product.json');
-			if (process.env['VSCODE_DEV']) {
-				// Patch product overrides when running out of sources
-				try { globalThis._VSCODE_PRODUCT_JSON = Object.assign(globalThis._VSCODE_PRODUCT_JSON, (require.__$__nodeRequire ?? require)(configuration.appRoot + '/product.overrides.json')); } catch (error) { /* ignore */ }
-			}
-			globalThis._VSCODE_PACKAGE_JSON = (require.__$__nodeRequire ?? require)(configuration.appRoot + '/package.json');
-		}
-
-=======
-		const loaderConfig = {
-			baseUrl: `${bootstrapLib.fileUriFromPath(configuration.appRoot, { isWindows: safeProcess.platform === 'win32', scheme: 'vscode-file', fallbackAuthority: 'vscode-app' })}/out`,
-			'vs/nls': nlsConfig,
-			preferScriptTags: true
-		};
->>>>>>> 25e5a2ad
 
 		if (isESM) {
 			// Signal before require()
@@ -161,9 +132,12 @@
 			loaderConfig.paths = {
 				'vscode-textmate': `${baseNodeModulesPath}/vscode-textmate/release/main.js`,
 				'vscode-oniguruma': `${baseNodeModulesPath}/vscode-oniguruma/release/main.js`,
+				'vsda': `${baseNodeModulesPath}/vsda/index.js`,
 				'xterm': `${baseNodeModulesPath}/xterm/lib/xterm.js`,
 				'xterm-addon-canvas': `${baseNodeModulesPath}/xterm-addon-canvas/lib/xterm-addon-canvas.js`,
+				'xterm-addon-image': `${baseNodeModulesPath}/xterm-addon-image/lib/xterm-addon-image.js`,
 				'xterm-addon-search': `${baseNodeModulesPath}/xterm-addon-search/lib/xterm-addon-search.js`,
+				'xterm-addon-serialize': `${baseNodeModulesPath}/xterm-addon-serialize/lib/xterm-addon-serialize.js`,
 				'xterm-addon-unicode11': `${baseNodeModulesPath}/xterm-addon-unicode11/lib/xterm-addon-unicode11.js`,
 				'xterm-addon-webgl': `${baseNodeModulesPath}/xterm-addon-webgl/lib/xterm-addon-webgl.js`,
 				'@vscode/iconv-lite-umd': `${baseNodeModulesPath}/@vscode/iconv-lite-umd/lib/iconv-lite-umd.js`,
@@ -173,14 +147,6 @@
 				'tas-client-umd': `${baseNodeModulesPath}/tas-client-umd/lib/tas-client-umd.js`
 			};
 
-			// Allow to load built-in and other node.js modules via AMD
-			// which has a fallback to using node.js `require`
-			// (node.js enabled renderers only)
-			if (!safeProcess.sandboxed) {
-				loaderConfig.amdModulesPattern = /(^vs\/)|(^vscode-textmate$)|(^vscode-oniguruma$)|(^xterm$)|(^xterm-addon-canvas$)|(^xterm-addon-search$)|(^xterm-addon-unicode11$)|(^xterm-addon-webgl$)|(^@vscode\/iconv-lite-umd$)|(^jschardet$)|(^@vscode\/vscode-languagedetection$)|(^vscode-regexp-languagedetection$)|(^tas-client-umd$)/;
-			}
-<<<<<<< HEAD
-
 			// Signal before require.config()
 			if (typeof options?.beforeLoaderConfig === 'function') {
 				options.beforeLoaderConfig(loaderConfig);
@@ -188,36 +154,6 @@
 
 			// Configure loader
 			require.config(loaderConfig);
-=======
-		});
-
-		// Teach the loader the location of the node modules we use in renderers
-		// This will enable to load these modules via <script> tags instead of
-		// using a fallback such as node.js require which does not exist in sandbox
-		const baseNodeModulesPath = isDev ? '../node_modules' : '../node_modules.asar';
-		loaderConfig.paths = {
-			'vscode-textmate': `${baseNodeModulesPath}/vscode-textmate/release/main.js`,
-			'vscode-oniguruma': `${baseNodeModulesPath}/vscode-oniguruma/release/main.js`,
-			'vsda': `${baseNodeModulesPath}/vsda/index.js`,
-			'xterm': `${baseNodeModulesPath}/xterm/lib/xterm.js`,
-			'xterm-addon-canvas': `${baseNodeModulesPath}/xterm-addon-canvas/lib/xterm-addon-canvas.js`,
-			'xterm-addon-image': `${baseNodeModulesPath}/xterm-addon-image/lib/xterm-addon-image.js`,
-			'xterm-addon-search': `${baseNodeModulesPath}/xterm-addon-search/lib/xterm-addon-search.js`,
-			'xterm-addon-serialize': `${baseNodeModulesPath}/xterm-addon-serialize/lib/xterm-addon-serialize.js`,
-			'xterm-addon-unicode11': `${baseNodeModulesPath}/xterm-addon-unicode11/lib/xterm-addon-unicode11.js`,
-			'xterm-addon-webgl': `${baseNodeModulesPath}/xterm-addon-webgl/lib/xterm-addon-webgl.js`,
-			'@vscode/iconv-lite-umd': `${baseNodeModulesPath}/@vscode/iconv-lite-umd/lib/iconv-lite-umd.js`,
-			'jschardet': `${baseNodeModulesPath}/jschardet/dist/jschardet.min.js`,
-			'@vscode/vscode-languagedetection': `${baseNodeModulesPath}/@vscode/vscode-languagedetection/dist/lib/index.js`,
-			'vscode-regexp-languagedetection': `${baseNodeModulesPath}/vscode-regexp-languagedetection/dist/index.js`,
-			'tas-client-umd': `${baseNodeModulesPath}/tas-client-umd/lib/tas-client-umd.js`
-		};
-
-		// Signal before require.config()
-		if (typeof options?.beforeLoaderConfig === 'function') {
-			options.beforeLoaderConfig(loaderConfig);
-		}
->>>>>>> 25e5a2ad
 
 			// Handle pseudo NLS
 			if (nlsConfig.pseudo) {
